<<<<<<< HEAD
function varargout = biomassPrecursorCheck(model, checkCoupling, checkConservedQuantities)
% Checks if biomass precursors are able to be synthesized.
%
% USAGE:
%    [missingMets, presentMets, coupledMets, missingCofs, presentCofs] = biomassPrecursorCheck(model, checkCoupling, checkConservedQuantities)
%    [missingMets, presentMets] = biomassPrecursorCheck(model)
%    [missingMets, presentMets, coupledMets] = biomassPrecursorCheck(model, true)
%    [missingMets, presentMets, missingCofs, presentCofs] = biomassPrecursorCheck(model, [], true)
=======
function [missingMets, presentMets,coupledMets, missingCofs, presentCofs] = biomassPrecursorCheck(model,checkCoupling)
% Checks if biomass precursors are able to be synthesized.
%
% [missingMets, presentMets, coupledMets] = biomassPrecursorCheck(model, checkCoupling)
>>>>>>> b24f5c23
%
% INPUT:
%    model:             COBRA model structure
%
% OPTIONAL INPUT:
%    checkCoupling:     Test, whether some compounds can only be produced
%                       if there is a sink for other biomass precursors
%                       (Default: false)
%    checkConservedQuantities:  true to check whether the cofactor pairs containing conserved moieties 
%                               (defined by the network structure) can be synthesized 
%                               (e.g., ATP, NAD, NADPH, ACCOA, AA-charged tRNA, fatty acyl-ACP). 
%                               They will otherwise be identified as missingMets (Default: false)       
%
% OUTPUTS:
%    missingMets:    List of biomass precursors that are not able to be synthesized
%    presentMets:    List of biomass precursors that are able to be synthesized
%    coupledMets:    List of metabolites which need an exchange reaction for at least one other
<<<<<<< HEAD
%                    biomass component because their production is coupled to it
%                    (returned only if checkCoupling = true)
%    missingCofs:    List of cofactor pairs (defined by the network conserved moieties) 
%                    that are not able to be synthesized
%                    (returned only if checkConservedQuantities = true)
%    presentCofs:    List of cofactor pairs that are able to be synthesized
%                    (returned only if checkConservedQuantities = true)
%
% .. Authors: - Pep Charusanti & Richard Que (July 2010)
%
% NOTE:
%    May identify metabolites that are typically recycled within the network 
%    such as ATP, NAD, NADPH, ACCOA. Turn on checkConservedQuantities to check them.

if ~exist('checkCoupling','var') || isempty(checkCoupling)
=======
%                    biomass component because their production is coupled to it.
%    missingCofs:    List of cofactor pairs (defined by the network conserved moieties) 
%                    that are not able to be synthesized
%    presentCofs:    List of cofactor pairs that are able to be synthesized
%
% .. Authors: - Pep Charusanti & Richard Que (July 2010)
% May identify metabolites that are typically recycled within the network 
% such as ATP, NAD, NADPH, ACCOA. Turn on checkCoupling to check them.
if ~exist('checkCoupling','var')
>>>>>>> b24f5c23
    checkCoupling = 0;
end
if ~exist('checkConservedQuantities', 'var') || isempty(checkConservedQuantities)
    checkConservedQuantities = 0;
end

<<<<<<< HEAD
if ~checkCoupling && checkConservedQuantities && nargout > 4
    error('coupledMets are not being calculated if checkCoupling is not set to true!');
elseif checkCoupling && ~checkConservedQuantities && nargout > 3
    error('missingCofs and presentCofs are not being calculated if checkConservedQuantities is not set to true!');
elseif ~checkCoupling && ~checkConservedQuantities && nargout > 2
    error('coupledMets are not being calculated if checkCoupling is not set to true!\n%s', ...
        'missingCofs and presentCofs are not being calculated if checkConservedQuantities is not set to true!');
=======
if ~checkCoupling && nargout >= 3
    error('coupledMets, missingCofs and presentCofs are not being calculated if checkCoupling is not set to true!');
>>>>>>> b24f5c23
end

% Find column in s-matrix that corresponds to biomass equation
colS_biomass = model.c ~= 0;

% List all metabolites in the biomass function
biomassMetabs = model.mets(any(model.S(:, colS_biomass) < 0, 2));

% Add demand reaction, set objective function to maximize its production,
% and optimize.  Note: a critical assumption is that the added demand
% reaction is appended to the far right of the s-matrix.  The code needs to
% be revised if this is not the case.
m = 1; % position in the missing metabolies vector
p = 1; % position in the present metabolies vector
c = 1; % position in the coupled metabolies vector
% Add demand reactions
[model_newDemand, addedRxns] = addDemandReaction(model, biomassMetabs);

if checkCoupling
    % Close the precursors
    model_newDemand = changeRxnBounds(model_newDemand,addedRxns,zeros(numel(addedRxns,1)),repmat('b',numel(addedRxns,1)));
    coupledMets = {};
end

[missingMets, presentMets] = deal({});
for i = 1:length(biomassMetabs)
    if checkCoupling
        model_newDemand = changeRxnBounds(model_newDemand, addedRxns{i}, 1000, 'u');
    end
    model_newDemand = changeObjective(model_newDemand, addedRxns{i});
    solution = optimizeCbModel(model_newDemand);                                % OPTIMIZE
    if solution.f == 0                                                          % MAKE LIST OF WHICH BIOMASS PRECURSORS ARE ...
        if checkCoupling
            model_newDemand = changeRxnBounds(model_newDemand, addedRxns, 1000, 'u');
            solution = optimizeCbModel(model_newDemand);
            if solution.f > 0
                coupledMets(c) = biomassMetabs(i);                              % NEED ANOTHER SINK
                c = c + 1;
            else
                missingMets(m) = biomassMetabs(i);                              %  SYNTHESIZED AND WHICH ARE NOT
                m = m + 1;
            end
            model_newDemand = changeRxnBounds(model_newDemand, addedRxns, 0, 'u');
        else
            missingMets(m) = biomassMetabs(i);                                  %  SYNTHESIZED AND WHICH ARE NOT
            m = m + 1;
        end
    else
        presentMets(p) = biomassMetabs(i);
        p = p + 1;
    end
end
missingMets = columnVector(missingMets);
presentMets = columnVector(presentMets);

<<<<<<< HEAD
if checkConservedQuantities && ~isempty(missingMets)
=======
if checkCoupling && ~isempty(missingMets)
>>>>>>> b24f5c23
    % Detect cofactor pairs in the biomass reaction. They contain conserved moieties.
    EMV = findElementaryMoietyVectors(model);
    % Biomass metabolites that contain conserved moieties
    mCofactor = any(model.S(:, colS_biomass) ~= 0, 2) & any(EMV, 2);
    % Elementary moieties involved in biomass production
    cofactorPairMatrix = EMV(:, any(EMV(mCofactor, :), 1));
    % Each cell of cofactorPair stores the set of cofactor metabolites to be produced.
    % cofactorPairStr represents the set by a string for string comparison
    % cofactorStoich is the corresponding stoichiometry for cofactorPair
    [cofactorPair, cofactorPairStr, cofactorStoich] = deal({});
    % To accommodate possibly multiple objective reactions, first figure out
    % all different cofactor pairs to be produced among all objective reactions
    for i = 1:size(cofactorPairMatrix, 2)
        % Objective reactions involving the current elementary moiety
        rxnI = find(colS_biomass & any(model.S(cofactorPairMatrix(:, i) ~= 0, :), 1)');
        for j = 1:numel(rxnI)
            % Logical index for metabolite contain the current moiety and
            % involved in the current objective reactions
            cofactorPairLogic = cofactorPairMatrix(:, i) ~= 0 & model.S(:, rxnI(j)) ~= 0;
            % If this cofactor pair is not yet found, store it.
            if ~any(strcmp(strjoin(model.mets(cofactorPairLogic), '|'), cofactorPairStr))
                % The set of cofactor metabolites to be produced
                cofactorPair{end + 1, 1} = model.mets(cofactorPairLogic);
                % Expressed as a string joined by '|' for string comparison
                cofactorPairStr{end + 1, 1} = strjoin(model.mets(cofactorPairLogic), '|');
                % Stoichiometry
                cofactorStoichCur = model.S(cofactorPairLogic, rxnI(j));
                % The metabolite being consumed in this cofactor pair
                substrateCur = cofactorPairLogic & model.S(:, rxnI(j)) < 0;
                % Normalize the stoichiometry of the cofactor pair so that
                % the substrate has stoich = -1
                cofactorStoichCur = cofactorStoichCur / abs(model.S(substrateCur, rxnI(j)));
                cofactorStoich{end + 1, 1} = cofactorStoichCur;
            end
        end
    end
    % Store the cofactor production formula for printing the results
    cofactorFormula = cell(numel(cofactorPair), 1);
    % Cofactor pairs producible or not
    producible = false(size(cofactorFormula));
    for i = 1:numel(cofactorPair)
        % Add the corresponding reaction for cofactor production
        model_newDemand = addReaction(model, 'cofactor_prod', ...
            'metaboliteList', cofactorPair{i}, 'stoichCoeffList', cofactorStoich{i}, ...
            'reversible', false, 'lowerBound', 0, 'printLevel', 0);
        % Maximize its production
        model_newDemand = changeObjective(model_newDemand, 'cofactor_prod', 1);
        solution = optimizeCbModel(model_newDemand);
        producible(i) = ~isempty(solution.f) && solution.f > 0;
        % Store the reaction formula
        cofactorFormula(i) = printRxnFormula(model_newDemand, 'rxnAbbrList', 'cofactor_prod', 'printFlag', false);
    end
    % Sort the cofactor pairs with those producible coming first
    [producible, ind] = sort(producible, 'descend');
    [cofactorFormula, cofactorPair] = deal(cofactorFormula(ind), cofactorPair(ind));
    % Print the results
    for i = 1:numel(cofactorPair)
        if i == 1 && producible(i)
            fprintf('Cofactors in the biomass reaction that CAN be synthesized:\n');
        elseif ~producible(i) && (i == 1 || producible(i - 1))
            fprintf('Cofactors in the biomass reaction that CANNOT be synthesized:\n');
        end
        fprintf('%s\n', cofactorFormula{i});
        
    end
    presentCofs = cofactorPair(producible);
    missingCofs = cofactorPair(~producible);
    metCofs = [cofactorPair{:}];
    % Exclude those metabolites in cofactor pairs from missingMets
    missingMets = missingMets(~ismember(missingMets, metCofs(:)));
<<<<<<< HEAD
end

varargout = {missingMets; presentMets};
if checkCoupling
    varargout{end + 1} = coupledMets;
end
if checkConservedQuantities
    varargout(end + 1 : end + 2) = {missingCofs; presentCofs};
=======
>>>>>>> b24f5c23
end
<|MERGE_RESOLUTION|>--- conflicted
+++ resolved
@@ -1,219 +1,185 @@
-<<<<<<< HEAD
-function varargout = biomassPrecursorCheck(model, checkCoupling, checkConservedQuantities)
-% Checks if biomass precursors are able to be synthesized.
-%
-% USAGE:
-%    [missingMets, presentMets, coupledMets, missingCofs, presentCofs] = biomassPrecursorCheck(model, checkCoupling, checkConservedQuantities)
-%    [missingMets, presentMets] = biomassPrecursorCheck(model)
-%    [missingMets, presentMets, coupledMets] = biomassPrecursorCheck(model, true)
-%    [missingMets, presentMets, missingCofs, presentCofs] = biomassPrecursorCheck(model, [], true)
-=======
-function [missingMets, presentMets,coupledMets, missingCofs, presentCofs] = biomassPrecursorCheck(model,checkCoupling)
-% Checks if biomass precursors are able to be synthesized.
-%
-% [missingMets, presentMets, coupledMets] = biomassPrecursorCheck(model, checkCoupling)
->>>>>>> b24f5c23
-%
-% INPUT:
-%    model:             COBRA model structure
-%
-% OPTIONAL INPUT:
-%    checkCoupling:     Test, whether some compounds can only be produced
-%                       if there is a sink for other biomass precursors
-%                       (Default: false)
-%    checkConservedQuantities:  true to check whether the cofactor pairs containing conserved moieties 
-%                               (defined by the network structure) can be synthesized 
-%                               (e.g., ATP, NAD, NADPH, ACCOA, AA-charged tRNA, fatty acyl-ACP). 
-%                               They will otherwise be identified as missingMets (Default: false)       
-%
-% OUTPUTS:
-%    missingMets:    List of biomass precursors that are not able to be synthesized
-%    presentMets:    List of biomass precursors that are able to be synthesized
-%    coupledMets:    List of metabolites which need an exchange reaction for at least one other
-<<<<<<< HEAD
-%                    biomass component because their production is coupled to it
-%                    (returned only if checkCoupling = true)
-%    missingCofs:    List of cofactor pairs (defined by the network conserved moieties) 
-%                    that are not able to be synthesized
-%                    (returned only if checkConservedQuantities = true)
-%    presentCofs:    List of cofactor pairs that are able to be synthesized
-%                    (returned only if checkConservedQuantities = true)
-%
-% .. Authors: - Pep Charusanti & Richard Que (July 2010)
-%
-% NOTE:
-%    May identify metabolites that are typically recycled within the network 
-%    such as ATP, NAD, NADPH, ACCOA. Turn on checkConservedQuantities to check them.
-
-if ~exist('checkCoupling','var') || isempty(checkCoupling)
-=======
-%                    biomass component because their production is coupled to it.
-%    missingCofs:    List of cofactor pairs (defined by the network conserved moieties) 
-%                    that are not able to be synthesized
-%    presentCofs:    List of cofactor pairs that are able to be synthesized
-%
-% .. Authors: - Pep Charusanti & Richard Que (July 2010)
-% May identify metabolites that are typically recycled within the network 
-% such as ATP, NAD, NADPH, ACCOA. Turn on checkCoupling to check them.
-if ~exist('checkCoupling','var')
->>>>>>> b24f5c23
-    checkCoupling = 0;
-end
-if ~exist('checkConservedQuantities', 'var') || isempty(checkConservedQuantities)
-    checkConservedQuantities = 0;
-end
-
-<<<<<<< HEAD
-if ~checkCoupling && checkConservedQuantities && nargout > 4
-    error('coupledMets are not being calculated if checkCoupling is not set to true!');
-elseif checkCoupling && ~checkConservedQuantities && nargout > 3
-    error('missingCofs and presentCofs are not being calculated if checkConservedQuantities is not set to true!');
-elseif ~checkCoupling && ~checkConservedQuantities && nargout > 2
-    error('coupledMets are not being calculated if checkCoupling is not set to true!\n%s', ...
-        'missingCofs and presentCofs are not being calculated if checkConservedQuantities is not set to true!');
-=======
-if ~checkCoupling && nargout >= 3
-    error('coupledMets, missingCofs and presentCofs are not being calculated if checkCoupling is not set to true!');
->>>>>>> b24f5c23
-end
-
-% Find column in s-matrix that corresponds to biomass equation
-colS_biomass = model.c ~= 0;
-
-% List all metabolites in the biomass function
-biomassMetabs = model.mets(any(model.S(:, colS_biomass) < 0, 2));
-
-% Add demand reaction, set objective function to maximize its production,
-% and optimize.  Note: a critical assumption is that the added demand
-% reaction is appended to the far right of the s-matrix.  The code needs to
-% be revised if this is not the case.
-m = 1; % position in the missing metabolies vector
-p = 1; % position in the present metabolies vector
-c = 1; % position in the coupled metabolies vector
-% Add demand reactions
-[model_newDemand, addedRxns] = addDemandReaction(model, biomassMetabs);
-
-if checkCoupling
-    % Close the precursors
-    model_newDemand = changeRxnBounds(model_newDemand,addedRxns,zeros(numel(addedRxns,1)),repmat('b',numel(addedRxns,1)));
-    coupledMets = {};
-end
-
-[missingMets, presentMets] = deal({});
-for i = 1:length(biomassMetabs)
-    if checkCoupling
-        model_newDemand = changeRxnBounds(model_newDemand, addedRxns{i}, 1000, 'u');
-    end
-    model_newDemand = changeObjective(model_newDemand, addedRxns{i});
-    solution = optimizeCbModel(model_newDemand);                                % OPTIMIZE
-    if solution.f == 0                                                          % MAKE LIST OF WHICH BIOMASS PRECURSORS ARE ...
-        if checkCoupling
-            model_newDemand = changeRxnBounds(model_newDemand, addedRxns, 1000, 'u');
-            solution = optimizeCbModel(model_newDemand);
-            if solution.f > 0
-                coupledMets(c) = biomassMetabs(i);                              % NEED ANOTHER SINK
-                c = c + 1;
-            else
-                missingMets(m) = biomassMetabs(i);                              %  SYNTHESIZED AND WHICH ARE NOT
-                m = m + 1;
-            end
-            model_newDemand = changeRxnBounds(model_newDemand, addedRxns, 0, 'u');
-        else
-            missingMets(m) = biomassMetabs(i);                                  %  SYNTHESIZED AND WHICH ARE NOT
-            m = m + 1;
-        end
-    else
-        presentMets(p) = biomassMetabs(i);
-        p = p + 1;
-    end
-end
-missingMets = columnVector(missingMets);
-presentMets = columnVector(presentMets);
-
-<<<<<<< HEAD
-if checkConservedQuantities && ~isempty(missingMets)
-=======
-if checkCoupling && ~isempty(missingMets)
->>>>>>> b24f5c23
-    % Detect cofactor pairs in the biomass reaction. They contain conserved moieties.
-    EMV = findElementaryMoietyVectors(model);
-    % Biomass metabolites that contain conserved moieties
-    mCofactor = any(model.S(:, colS_biomass) ~= 0, 2) & any(EMV, 2);
-    % Elementary moieties involved in biomass production
-    cofactorPairMatrix = EMV(:, any(EMV(mCofactor, :), 1));
-    % Each cell of cofactorPair stores the set of cofactor metabolites to be produced.
-    % cofactorPairStr represents the set by a string for string comparison
-    % cofactorStoich is the corresponding stoichiometry for cofactorPair
-    [cofactorPair, cofactorPairStr, cofactorStoich] = deal({});
-    % To accommodate possibly multiple objective reactions, first figure out
-    % all different cofactor pairs to be produced among all objective reactions
-    for i = 1:size(cofactorPairMatrix, 2)
-        % Objective reactions involving the current elementary moiety
-        rxnI = find(colS_biomass & any(model.S(cofactorPairMatrix(:, i) ~= 0, :), 1)');
-        for j = 1:numel(rxnI)
-            % Logical index for metabolite contain the current moiety and
-            % involved in the current objective reactions
-            cofactorPairLogic = cofactorPairMatrix(:, i) ~= 0 & model.S(:, rxnI(j)) ~= 0;
-            % If this cofactor pair is not yet found, store it.
-            if ~any(strcmp(strjoin(model.mets(cofactorPairLogic), '|'), cofactorPairStr))
-                % The set of cofactor metabolites to be produced
-                cofactorPair{end + 1, 1} = model.mets(cofactorPairLogic);
-                % Expressed as a string joined by '|' for string comparison
-                cofactorPairStr{end + 1, 1} = strjoin(model.mets(cofactorPairLogic), '|');
-                % Stoichiometry
-                cofactorStoichCur = model.S(cofactorPairLogic, rxnI(j));
-                % The metabolite being consumed in this cofactor pair
-                substrateCur = cofactorPairLogic & model.S(:, rxnI(j)) < 0;
-                % Normalize the stoichiometry of the cofactor pair so that
-                % the substrate has stoich = -1
-                cofactorStoichCur = cofactorStoichCur / abs(model.S(substrateCur, rxnI(j)));
-                cofactorStoich{end + 1, 1} = cofactorStoichCur;
-            end
-        end
-    end
-    % Store the cofactor production formula for printing the results
-    cofactorFormula = cell(numel(cofactorPair), 1);
-    % Cofactor pairs producible or not
-    producible = false(size(cofactorFormula));
-    for i = 1:numel(cofactorPair)
-        % Add the corresponding reaction for cofactor production
-        model_newDemand = addReaction(model, 'cofactor_prod', ...
-            'metaboliteList', cofactorPair{i}, 'stoichCoeffList', cofactorStoich{i}, ...
-            'reversible', false, 'lowerBound', 0, 'printLevel', 0);
-        % Maximize its production
-        model_newDemand = changeObjective(model_newDemand, 'cofactor_prod', 1);
-        solution = optimizeCbModel(model_newDemand);
-        producible(i) = ~isempty(solution.f) && solution.f > 0;
-        % Store the reaction formula
-        cofactorFormula(i) = printRxnFormula(model_newDemand, 'rxnAbbrList', 'cofactor_prod', 'printFlag', false);
-    end
-    % Sort the cofactor pairs with those producible coming first
-    [producible, ind] = sort(producible, 'descend');
-    [cofactorFormula, cofactorPair] = deal(cofactorFormula(ind), cofactorPair(ind));
-    % Print the results
-    for i = 1:numel(cofactorPair)
-        if i == 1 && producible(i)
-            fprintf('Cofactors in the biomass reaction that CAN be synthesized:\n');
-        elseif ~producible(i) && (i == 1 || producible(i - 1))
-            fprintf('Cofactors in the biomass reaction that CANNOT be synthesized:\n');
-        end
-        fprintf('%s\n', cofactorFormula{i});
-        
-    end
-    presentCofs = cofactorPair(producible);
-    missingCofs = cofactorPair(~producible);
-    metCofs = [cofactorPair{:}];
-    % Exclude those metabolites in cofactor pairs from missingMets
-    missingMets = missingMets(~ismember(missingMets, metCofs(:)));
-<<<<<<< HEAD
-end
-
-varargout = {missingMets; presentMets};
-if checkCoupling
-    varargout{end + 1} = coupledMets;
-end
-if checkConservedQuantities
-    varargout(end + 1 : end + 2) = {missingCofs; presentCofs};
-=======
->>>>>>> b24f5c23
-end
+function varargout = biomassPrecursorCheck(model, checkCoupling, checkConservedQuantities)
+% Checks if biomass precursors are able to be synthesized.
+%
+% USAGE:
+%    [missingMets, presentMets, coupledMets, missingCofs, presentCofs] = biomassPrecursorCheck(model, checkCoupling, checkConservedQuantities)
+%    [missingMets, presentMets] = biomassPrecursorCheck(model)
+%    [missingMets, presentMets, coupledMets] = biomassPrecursorCheck(model, true)
+%    [missingMets, presentMets, missingCofs, presentCofs] = biomassPrecursorCheck(model, [], true)
+%
+% INPUT:
+%    model:             COBRA model structure
+%
+% OPTIONAL INPUT:
+%    checkCoupling:     Test, whether some compounds can only be produced
+%                       if there is a sink for other biomass precursors
+%                       (Default: false)
+%    checkConservedQuantities:  true to check whether the cofactor pairs containing conserved moieties 
+%                               (defined by the network structure) can be synthesized 
+%                               (e.g., ATP, NAD, NADPH, ACCOA, AA-charged tRNA, fatty acyl-ACP). 
+%                               They will otherwise be identified as missingMets (Default: false)       
+%
+% OUTPUTS:
+%    missingMets:    List of biomass precursors that are not able to be synthesized
+%    presentMets:    List of biomass precursors that are able to be synthesized
+%    coupledMets:    List of metabolites which need an exchange reaction for at least one other
+%                    biomass component because their production is coupled to it
+%                    (returned only if checkCoupling = true)
+%    missingCofs:    List of cofactor pairs (defined by the network conserved moieties) 
+%                    that are not able to be synthesized
+%                    (returned only if checkConservedQuantities = true)
+%    presentCofs:    List of cofactor pairs that are able to be synthesized
+%                    (returned only if checkConservedQuantities = true)
+%
+% .. Authors: - Pep Charusanti & Richard Que (July 2010)
+
+if ~exist('checkCoupling','var') || isempty(checkCoupling)
+    checkCoupling = 0;
+end
+if ~exist('checkConservedQuantities', 'var') || isempty(checkConservedQuantities)
+    checkConservedQuantities = 0;
+end
+
+if ~checkCoupling && checkConservedQuantities && nargout > 4
+    error('coupledMets are not being calculated if checkCoupling is not set to true!');
+elseif checkCoupling && ~checkConservedQuantities && nargout > 3
+    error('missingCofs and presentCofs are not being calculated if checkConservedQuantities is not set to true!');
+elseif ~checkCoupling && ~checkConservedQuantities && nargout > 2
+    error('coupledMets are not being calculated if checkCoupling is not set to true!\n%s', ...
+        'missingCofs and presentCofs are not being calculated if checkConservedQuantities is not set to true!');
+end
+
+% Find column in s-matrix that corresponds to biomass equation
+colS_biomass = model.c ~= 0;
+
+% List all metabolites in the biomass function
+biomassMetabs = model.mets(any(model.S(:, colS_biomass) < 0, 2));
+
+% Add demand reaction, set objective function to maximize its production,
+% and optimize.  Note: a critical assumption is that the added demand
+% reaction is appended to the far right of the s-matrix.  The code needs to
+% be revised if this is not the case.
+m = 1; % position in the missing metabolies vector
+p = 1; % position in the present metabolies vector
+c = 1; % position in the coupled metabolies vector
+% Add demand reactions
+[model_newDemand, addedRxns] = addDemandReaction(model, biomassMetabs);
+
+if checkCoupling
+    % Close the precursors
+    model_newDemand = changeRxnBounds(model_newDemand,addedRxns,zeros(numel(addedRxns,1)),repmat('b',numel(addedRxns,1)));
+    coupledMets = {};
+end
+
+[missingMets, presentMets] = deal({});
+for i = 1:length(biomassMetabs)
+    if checkCoupling
+        model_newDemand = changeRxnBounds(model_newDemand, addedRxns{i}, 1000, 'u');
+    end
+    model_newDemand = changeObjective(model_newDemand, addedRxns{i});
+    solution = optimizeCbModel(model_newDemand);                                % OPTIMIZE
+    if solution.f == 0                                                          % MAKE LIST OF WHICH BIOMASS PRECURSORS ARE ...
+        if checkCoupling
+            model_newDemand = changeRxnBounds(model_newDemand, addedRxns, 1000, 'u');
+            solution = optimizeCbModel(model_newDemand);
+            if solution.f > 0
+                coupledMets(c) = biomassMetabs(i);                              % NEED ANOTHER SINK
+                c = c + 1;
+            else
+                missingMets(m) = biomassMetabs(i);                              %  SYNTHESIZED AND WHICH ARE NOT
+                m = m + 1;
+            end
+            model_newDemand = changeRxnBounds(model_newDemand, addedRxns, 0, 'u');
+        else
+            missingMets(m) = biomassMetabs(i);                                  %  SYNTHESIZED AND WHICH ARE NOT
+            m = m + 1;
+        end
+    else
+        presentMets(p) = biomassMetabs(i);
+        p = p + 1;
+    end
+end
+missingMets = columnVector(missingMets);
+presentMets = columnVector(presentMets);
+
+if checkConservedQuantities && ~isempty(missingMets)
+    % Detect cofactor pairs in the biomass reaction. They contain conserved moieties.
+    EMV = findElementaryMoietyVectors(model);
+    % Biomass metabolites that contain conserved moieties
+    mCofactor = any(model.S(:, colS_biomass) ~= 0, 2) & any(EMV, 2);
+    % Elementary moieties involved in biomass production
+    cofactorPairMatrix = EMV(:, any(EMV(mCofactor, :), 1));
+    % Each cell of cofactorPair stores the set of cofactor metabolites to be produced.
+    % cofactorPairStr represents the set by a string for string comparison
+    % cofactorStoich is the corresponding stoichiometry for cofactorPair
+    [cofactorPair, cofactorPairStr, cofactorStoich] = deal({});
+    % To accommodate possibly multiple objective reactions, first figure out
+    % all different cofactor pairs to be produced among all objective reactions
+    for i = 1:size(cofactorPairMatrix, 2)
+        % Objective reactions involving the current elementary moiety
+        rxnI = find(colS_biomass & any(model.S(cofactorPairMatrix(:, i) ~= 0, :), 1)');
+        for j = 1:numel(rxnI)
+            % Logical index for metabolite contain the current moiety and
+            % involved in the current objective reactions
+            cofactorPairLogic = cofactorPairMatrix(:, i) ~= 0 & model.S(:, rxnI(j)) ~= 0;
+            % If this cofactor pair is not yet found, store it.
+            if ~any(strcmp(strjoin(model.mets(cofactorPairLogic), '|'), cofactorPairStr))
+                % The set of cofactor metabolites to be produced
+                cofactorPair{end + 1, 1} = model.mets(cofactorPairLogic);
+                % Expressed as a string joined by '|' for string comparison
+                cofactorPairStr{end + 1, 1} = strjoin(model.mets(cofactorPairLogic), '|');
+                % Stoichiometry
+                cofactorStoichCur = model.S(cofactorPairLogic, rxnI(j));
+                % The metabolite being consumed in this cofactor pair
+                substrateCur = cofactorPairLogic & model.S(:, rxnI(j)) < 0;
+                % Normalize the stoichiometry of the cofactor pair so that
+                % the substrate has stoich = -1
+                cofactorStoichCur = cofactorStoichCur / abs(model.S(substrateCur, rxnI(j)));
+                cofactorStoich{end + 1, 1} = cofactorStoichCur;
+            end
+        end
+    end
+    % Store the cofactor production formula for printing the results
+    cofactorFormula = cell(numel(cofactorPair), 1);
+    % Cofactor pairs producible or not
+    producible = false(size(cofactorFormula));
+    for i = 1:numel(cofactorPair)
+        % Add the corresponding reaction for cofactor production
+        model_newDemand = addReaction(model, 'cofactor_prod', ...
+            'metaboliteList', cofactorPair{i}, 'stoichCoeffList', cofactorStoich{i}, ...
+            'reversible', false, 'lowerBound', 0, 'printLevel', 0);
+        % Maximize its production
+        model_newDemand = changeObjective(model_newDemand, 'cofactor_prod', 1);
+        solution = optimizeCbModel(model_newDemand);
+        producible(i) = ~isempty(solution.f) && solution.f > 0;
+        % Store the reaction formula
+        cofactorFormula(i) = printRxnFormula(model_newDemand, 'rxnAbbrList', 'cofactor_prod', 'printFlag', false);
+    end
+    % Sort the cofactor pairs with those producible coming first
+    [producible, ind] = sort(producible, 'descend');
+    [cofactorFormula, cofactorPair] = deal(cofactorFormula(ind), cofactorPair(ind));
+    % Print the results
+    for i = 1:numel(cofactorPair)
+        if i == 1 && producible(i)
+            fprintf('Cofactors in the biomass reaction that CAN be synthesized:\n');
+        elseif ~producible(i) && (i == 1 || producible(i - 1))
+            fprintf('Cofactors in the biomass reaction that CANNOT be synthesized:\n');
+        end
+        fprintf('%s\n', cofactorFormula{i});
+        
+    end
+    presentCofs = cofactorPair(producible);
+    missingCofs = cofactorPair(~producible);
+    metCofs = [cofactorPair{:}];
+    % Exclude those metabolites in cofactor pairs from missingMets
+    missingMets = missingMets(~ismember(missingMets, metCofs(:)));
+end
+
+% assign output argument
+varargout = {missingMets; presentMets};
+if checkCoupling
+    varargout{end + 1} = coupledMets;
+end
+if checkConservedQuantities
+    varargout(end + 1 : end + 2) = {missingCofs; presentCofs};
+end